module OpenDiffix.Core.DiffixSqlite

open System
open System.Data.SQLite
open Dapper
open FsToolkit.ErrorHandling
open OpenDiffix.Core.ParserTypes
open OpenDiffix.Core.AnonymizerTypes

type DbColumnType =
  | DbInteger
  | DbString
  | DbUnknownType of string

type DbColumn = { Name: string; ColumnType: DbColumnType }

type DbTable = { Name: string; Columns: DbColumn list }

let dbConnection path =
  try
    Ok(new SQLiteConnection(sprintf "Data Source=%s; Version=3; Read Only=true;" path))
  with exn -> Error DbNotFound

let columnTypeFromString =
  function
  | "integer" -> DbInteger
  | "text" -> DbString
  | other -> DbUnknownType other

let columnTypeToString =
  function
  | DbInteger -> "integer"
  | DbString -> "string"
  | DbUnknownType typeName -> typeName + " (not yet supported)"

[<CLIMutable>]
type private DbSchemaQueryRow = { TableName: string; ColumnName: string; ColumnType: string }

let dbSchema (connection: SQLiteConnection) =
  asyncResult {
    // Note: somewhat counterintuitively the order in which the columns are selected matter here.
    // The reason is that we are using an anonymous record to deserialize the rows from the database.
    // Anonymous records have a constructor where the parameters are sorted alphabetically by name.
    // The order in which the columns are returned from the DB need to match that.
    let sql = """
    SELECT p.name as ColumnName,
           p.type as ColumnType,
           m.name as TableName
    FROM sqlite_master m
         left outer join pragma_table_info((m.name)) p
             on m.name <> p.name
    WHERE tableName NOT LIKE 'sqlite%'
    ORDER by tableName, columnName
    """

    try
      let! resultRows = connection.QueryAsync<DbSchemaQueryRow>(sql) |> Async.AwaitTask

      return
        resultRows
        |> Seq.toList
        |> List.groupBy (fun row -> row.TableName)
        |> List.map (fun (tableName, rows) ->
          {
            Name = tableName
            Columns =
              rows
              |> List.map (fun row ->
                {
                  Name = row.ColumnName
                  ColumnType = columnTypeFromString (row.ColumnType.ToLower())
                }
              )
          }
        )
        |> List.sortBy (fun table -> table.Name)
    with exn ->
      printfn "Exception: %A" exn
      return! (Error(ExecutionError exn.Message))
  }

let private getTables (connection: SQLiteConnection) =
  asyncResult {
    let! schema = dbSchema connection

    let rows = schema |> List.map (fun table -> [ StringValue table.Name ])

    let columns = [ "name" ]

    return { Columns = columns; Rows = rows }
  }

let private getColumnsFromTable (connection: SQLiteConnection) tableName =
  asyncResult {
    let! schema = dbSchema connection
    let columns = [ "name"; "type" ]

    let rows =
      schema
      |> List.tryFind (fun table -> table.Name = tableName)
      |> function
      | None -> []
      | Some table ->
          table.Columns
          |> List.map (fun column -> //
            [ StringValue column.Name; StringValue(columnTypeToString column.ColumnType) ]
          )

    return { Columns = columns; Rows = rows }
  }

let operatorToSql =
  function
  | Not -> "not"
  | Plus -> "+"
  | Minus -> "-"
  | Star -> "*"
  | Slash -> "/"
  | Hat -> "^"
  | Equal -> "="
  | NotEqual -> "<>"
  | LT -> "<"
  | GT -> ">"
  | And -> "and"
  | Or -> "or"

let rec expressionToSql =
  function
  | Constant (Integer value) -> string value
  | Constant (String value) -> sprintf "'%s'" value
  | Constant (Boolean value) -> sprintf "'%b'" value
  | Term name -> name
  | Operator op -> operatorToSql op
  | AliasedTerm (term, _aliasName) -> expressionToSql term
  | Function (functionName, subExpressions) ->
    let functionArgs =
      subExpressions
      |> List.map expressionToSql
      |> List.reduceBack (sprintf "%s %s")
    sprintf "%s(%s)" functionName  functionArgs

let rec columnToSql index column = sprintf "%s as col%i" (expressionToSql column) index

let tableName (Table name) = name

let generateSqlQuery aidColumnName (query: SelectQuery) =
  let aidColumn = Term aidColumnName

  let columns =
    aidColumn :: query.Expressions
    |> List.mapi columnToSql
    |> List.reduce (sprintf "%s, %s")

  let from = tableName query.From

  sprintf
    """
  SELECT
    %s
  FROM %s
  """
    columns
    from

let rec columnName =
  function
  | Constant (Integer value) -> string value
  | Constant (String value) -> value
  | Constant (Boolean value) -> $"%b{value}"
  | Operator _ -> "operator"
  | Term termName -> termName
  | AliasedTerm (term, _) -> columnName term
  | Function (functionName, _expression) -> functionName

let readValue index (reader: SQLiteDataReader) =
  if reader.IsDBNull index then
    NullValue
  else
    match reader.GetFieldType(index) with
    | fieldType when fieldType = typeof<Int32> -> IntegerValue(reader.GetInt32 index)
    | fieldType when fieldType = typeof<Int64> -> IntegerValue(int (reader.GetInt64 index))
    | fieldType when fieldType = typeof<String> -> StringValue(reader.GetString index)
    | unknownType -> StringValue(sprintf "Unknown type: %A" unknownType)


let readQueryResults connection aidColumnName (query: SelectQuery) =
  asyncResult {
    let! schema = dbSchema connection
    let desiredTableName = tableName query.From

    let (tableOption: DbTable option) = schema |> List.tryFind (fun table -> table.Name = desiredTableName)

    if tableOption.IsNone then
      return! Error(ExecutionError(sprintf "Unknown table %s" desiredTableName))
    else
      let sqlQuery = generateSqlQuery aidColumnName query
      printfn "Using query:\n%s" sqlQuery
      use command = new SQLiteCommand(sqlQuery, connection)

      try
        let reader = command.ExecuteReader()

        return
          seq {
            while reader.Read() do
              let aidValue = readValue 0 reader
              let rowValues = [ 1 .. reader.FieldCount - 1 ] |> List.map (fun index -> readValue index reader)

              let row = { AidValues = Set.ofList [ aidValue ]; RowValues = rowValues }
              yield row
          }
      with exn -> return! Error(ExecutionError exn.Message)
  }

<<<<<<< HEAD
let executeShow (connection: SQLiteConnection) =
  function
  | ShowQuery.Tables -> getTables connection
  | ShowQuery.Columns tableName -> getColumnsFromTable connection tableName

let executeSelect (connection: SQLiteConnection) anonymizationParams query =
  asyncResult {
    match anonymizationParams.AidColumnOption with
    | None
    | Some "" -> return! Error(ExecutionError "An AID column name is required")
    | Some aidColumn ->
        let! rawRows =
          readQueryResults connection aidColumn query
          |> AsyncResult.map Seq.toList

        let rows = Anonymizer.anonymize anonymizationParams rawRows
        let columns = query.Expressions |> List.map columnName

        return { Columns = columns; Rows = rows }
=======
let extractAidColumn anonymizationParams ({ From = Table (TableName tableName) }: SelectQuery) =
  match anonymizationParams.TableSettings.TryFind(tableName) with
  | None
  | Some { AidColumns = [] } -> Error(ExecutionError "An AID column name is required")
  | Some { AidColumns = [ column ] } -> Ok column
  | Some _ -> Error(ExecutionError "Multiple AID column names aren't supported yet")

let executeSelect (connection: SQLiteConnection) anonymizationParams query =
  asyncResult {
    let! aidColumn = extractAidColumn anonymizationParams query

    let! rawRows =
      readQueryResults connection (OpenDiffix.Core.ParserTypes.ColumnName aidColumn) query
      |> AsyncResult.map Seq.toList

    let rows = Anonymizer.anonymize anonymizationParams rawRows
    let columns = query.Expressions |> List.map columnName

    return { Columns = columns; Rows = rows }
>>>>>>> 47d7e7b9
  }<|MERGE_RESOLUTION|>--- conflicted
+++ resolved
@@ -212,28 +212,12 @@
       with exn -> return! Error(ExecutionError exn.Message)
   }
 
-<<<<<<< HEAD
 let executeShow (connection: SQLiteConnection) =
   function
   | ShowQuery.Tables -> getTables connection
   | ShowQuery.Columns tableName -> getColumnsFromTable connection tableName
 
-let executeSelect (connection: SQLiteConnection) anonymizationParams query =
-  asyncResult {
-    match anonymizationParams.AidColumnOption with
-    | None
-    | Some "" -> return! Error(ExecutionError "An AID column name is required")
-    | Some aidColumn ->
-        let! rawRows =
-          readQueryResults connection aidColumn query
-          |> AsyncResult.map Seq.toList
-
-        let rows = Anonymizer.anonymize anonymizationParams rawRows
-        let columns = query.Expressions |> List.map columnName
-
-        return { Columns = columns; Rows = rows }
-=======
-let extractAidColumn anonymizationParams ({ From = Table (TableName tableName) }: SelectQuery) =
+let extractAidColumn anonymizationParams ({ From = Table tableName }: SelectQuery) =
   match anonymizationParams.TableSettings.TryFind(tableName) with
   | None
   | Some { AidColumns = [] } -> Error(ExecutionError "An AID column name is required")
@@ -245,12 +229,11 @@
     let! aidColumn = extractAidColumn anonymizationParams query
 
     let! rawRows =
-      readQueryResults connection (OpenDiffix.Core.ParserTypes.ColumnName aidColumn) query
+      readQueryResults connection aidColumn query
       |> AsyncResult.map Seq.toList
 
     let rows = Anonymizer.anonymize anonymizationParams rawRows
     let columns = query.Expressions |> List.map columnName
 
     return { Columns = columns; Rows = rows }
->>>>>>> 47d7e7b9
   }