--- conflicted
+++ resolved
@@ -1,6 +1,11 @@
 namespace OpenDiffix.Core.AnalyzerTypes
 
 open OpenDiffix.Core
+
+[<RequireQualifiedAccess>]
+type ShowQueryKind =
+  | Tables
+  | ColumnsInTable of tableName: string
 
 type JoinType =
   | InnerJoin
@@ -18,31 +23,15 @@
 
 type GroupingSet = int list
 
-[<RequireQualifiedAccess>]
-<<<<<<< HEAD
-type ShowQueryKinds =
-  | Tables
-  | ColumnsInTable of tableName: string
-
 type Query =
   | Union of distinct: bool * Query * Query
   | SelectQuery of SelectQuery
-  | ShowQuery of ShowQueryKinds
-
-and SelectQuery =
-  {
-    Select: SelectExpression list
-    Where: Expression option
-=======
-type Query =
-  | Union of distinct: bool * Query * Query
-  | Select of SelectQuery
+  | ShowQuery of ShowQueryKind
 
 and SelectQuery =
   {
     Columns: SelectExpression list
-    Where: Expression
->>>>>>> 8706e5f4
+    Where: Expression option
     From: SelectFrom
     GroupBy: Expression list
     GroupingSets: GroupingSet list
