--- conflicted
+++ resolved
@@ -38,7 +38,8 @@
 
   let mapSingleArg name (args: AggregateArgs) =
     args
-    |> Seq.map (function
+    |> Seq.map
+         (function
          | [ arg ] -> arg
          | _ -> invalidOverload name)
 
@@ -51,7 +52,8 @@
       | _ -> failwith "Expected 2 arguments in function."
 
   let nullableBinaryFunction fn =
-    binaryFunction (function
+    binaryFunction
+      (function
       | Null, _ -> Null
       | _, Null -> Null
       | a, b -> fn (a, b))
@@ -60,7 +62,8 @@
   open ExpressionUtils
 
   let add =
-    nullableBinaryFunction (function
+    nullableBinaryFunction
+      (function
       | Integer a, Integer b -> Integer(a + b)
       | Float a, Float b -> Float(a + b)
       | Float a, Integer b -> Float(a + float b)
@@ -68,7 +71,8 @@
       | _ -> invalidOverload "+")
 
   let sub =
-    nullableBinaryFunction (function
+    nullableBinaryFunction
+      (function
       | Integer a, Integer b -> Integer(a - b)
       | Float a, Float b -> Float(a - b)
       | Float a, Integer b -> Float(a - float b)
@@ -76,7 +80,8 @@
       | _ -> invalidOverload "-")
 
   let equals =
-    nullableBinaryFunction (function
+    nullableBinaryFunction
+      (function
       | a, b when a = b -> Boolean true
       | Integer a, Float b -> Boolean(float a = b)
       | Float a, Integer b -> Boolean(a = float b)
@@ -98,12 +103,8 @@
 
   let count _ctx (values: AggregateArgs) =
     values
-<<<<<<< HEAD
     |> Seq.filter
          (function
-=======
-    |> countSeqBy (function
->>>>>>> 6eae7cf6
          | [ Null ] -> false
          | [ _ ] -> true
          | _ -> invalidOverload "count")
