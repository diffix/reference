module rec OpenDiffix.Core.QueryValidator

open System.Text.RegularExpressions
open AnalyzerTypes
open NodeUtils

let private isMoneyStyle arg =
  match arg with
  // "money-style" numbers, i.e. 1, 2, or 5 preceeded by or followed by zeros: ⟨... 0.1, 0.2, 0.5, 1, 2, 5, 10, 20, ...⟩
  | Constant (Real c) -> Regex.IsMatch($"%.15e{c}", "^[125]\.0+e[-+]\d+$")
  | Constant (Integer c) -> Regex.IsMatch($"%i{c}", "^[125]0*$")
  | _ -> false

let private validateSingleLowCount query =
  let lowCountAggregators =
    query
    |> collectAggregates
    |> List.filter (
      function
      | FunctionExpr (AggregateFunction (DiffixLowCount, _), _) -> true
      | _ -> false
    )
    |> List.distinct

  if List.length lowCountAggregators > 1 then
    failwith "A single low count aggregator is allowed in a query."

let private validateAllowedAggregates query =
  query
  |> visitAggregates (
    function
    | FunctionExpr (AggregateFunction (Count, _), _) -> ()
    | FunctionExpr (AggregateFunction (CountNoise, _), _) -> ()
    | FunctionExpr (AggregateFunction (Sum, _), _) -> ()
    | FunctionExpr (AggregateFunction (_otherAggregate, _), _) ->
      failwith "Only count, count_noise and sum aggregates are supported in anonymizing queries."
    | _ -> ()
  )

let private allowedCountUsage query =
  query
  |> visitAggregates (
    function
    | FunctionExpr (AggregateFunction (Count, _), args)
    | FunctionExpr (AggregateFunction (CountNoise, { Distinct = false }), args) ->
      match args with
      | []
      | [ ColumnReference _ ] -> ()
      | _ -> failwith "Only count(column) is supported in anonymizing queries."
    | FunctionExpr (AggregateFunction (CountNoise, { Distinct = true }), _) ->
      failwith "count_noise(distinct column) is not currently supported."
    | _ -> ()
  )

let private allowedSumUsage query =
  query
  |> visitAggregates (
    function
    | FunctionExpr (AggregateFunction (Sum, { Distinct = distinct }), args) ->
      match distinct, args with
      | false, [ ColumnReference _ ] -> ()
      | _ -> failwith "Only sum(column) is supported in anonymizing queries."
    | _ -> ()
  )

let private validateSelectTarget (selectQuery: SelectQuery) =
  match selectQuery.From with
  | Join _ -> failwith "JOIN in anonymizing queries is not currently supported."
  | SubQuery _ -> failwith "Subqueries in anonymizing queries are not currently supported."
  | _ -> ()

let private validateGeneralization accessLevel expression =
  if accessLevel <> Direct then
    match expression with
    | FunctionExpr (ScalarFunction _, primaryArg :: _) when not (Expression.isColumnReference primaryArg) ->
      failwith "Primary argument for a generalization expression has to be a simple column reference."
    | FunctionExpr (ScalarFunction _, _ :: secondaryArgs) when List.exists (Expression.isConstant >> not) secondaryArgs ->
      failwith "Secondary arguments for a generalization expression have to be constants."
    | _ -> ()

  if accessLevel = PublishUntrusted then
    match expression with
    | FunctionExpr (ScalarFunction fn, [ _ ]) when List.contains fn [ Floor; Ceil; Round ] -> ()
    | FunctionExpr (ScalarFunction fn, [ _; arg ]) when List.contains fn [ FloorBy; RoundBy ] && isMoneyStyle arg -> ()
    | FunctionExpr (ScalarFunction Substring, [ _; fromArg; _ ]) when fromArg = (1L |> Integer |> Constant) -> ()
    | ColumnReference _ -> ()
    | _ -> failwith "Generalization used in the query is not allowed in untrusted access level."

// ----------------------------------------------------------------
// Public API
// ----------------------------------------------------------------

let validateDirectQuery (selectQuery: SelectQuery) = validateSingleLowCount selectQuery

let validateAnonymizingQuery (selectQuery: SelectQuery) =
  validateAllowedAggregates selectQuery
  allowedCountUsage selectQuery
<<<<<<< HEAD
=======
  allowedSumUsage selectQuery
  validateNoWhere selectQuery
>>>>>>> 8163f2aa
  validateSelectTarget selectQuery

let validateGeneralizations accessLevel expressions =
  Seq.iter (validateGeneralization accessLevel) expressions<|MERGE_RESOLUTION|>--- conflicted
+++ resolved
@@ -95,11 +95,7 @@
 let validateAnonymizingQuery (selectQuery: SelectQuery) =
   validateAllowedAggregates selectQuery
   allowedCountUsage selectQuery
-<<<<<<< HEAD
-=======
   allowedSumUsage selectQuery
-  validateNoWhere selectQuery
->>>>>>> 8163f2aa
   validateSelectTarget selectQuery
 
 let validateGeneralizations accessLevel expressions =
