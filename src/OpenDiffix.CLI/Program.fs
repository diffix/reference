﻿open System.IO
open Argu
open OpenDiffix.CLI
open OpenDiffix.Core
open OpenDiffix.Core.AnonymizerTypes

type CliArguments =
  | [<AltCommandLine("-v")>] Version
  | Dry_Run
  | [<Unique; AltCommandLine("-d")>] Database of db_path: string
  | Aid_Columns of column_name: string list
  | [<AltCommandLine("-q")>] Query of sql: string
  | Query_Path of path: string
  | Query_Stdin
  | [<Unique; AltCommandLine("-s")>] Seed of seed_value: int

  // Threshold values
  | [<Unique>] Threshold_Outlier_Count of lower: int * upper: int
  | [<Unique>] Threshold_Top_Count of lower: int * upper: int
  | [<Unique>] Threshold_Low_Count of lower: int * upper: int

  // General anonymization parameters
  | [<Unique>] Noise of std_dev: float * limit: float

  interface IArgParserTemplate with
    member this.Usage =
      match this with
      | Version -> "Prints the version number of the program."
      | Dry_Run -> "Outputs the anonymization parameters used, but without running a query or anonymizing data."
      | Database _ -> "Specifies the path on disk to the SQLite database containing the data to be anonymized."
      | Aid_Columns _ -> "Specifies the AID column(s). Each AID should follow the format tableName.columnName."
      | Query _ -> "The SQL query to execute."
      | Query_Path _ -> "Path to a file containing the SQL to be executed."
      | Query_Stdin -> "Reads the query from standard in."
      | Seed _ -> "The seed value to use when anonymizing the data. Changing the seed will change the result."
      | Threshold_Outlier_Count _ ->
          "Threshold used in the count aggregate to determine how many of the entities with the most extreme values "
          + "should be excluded. A number is picked from a uniform distribution between the upper and lower limit."
      | Threshold_Top_Count _ ->
          "Threshold used in the count aggregate together with the outlier count threshold. It determines how many "
          + "of the next most contributing users' values should be used to calculate the replacement value for the "
          + "excluded users. A number is picked from a uniform distribution between the upper and lower limit."
      | Threshold_Low_Count _ ->
          "Threshold used to determine whether a bucket is low count or not. A number is picked from a uniform "
          + "distribution between the upper and lower limit."
      | Noise _ ->
          "Specifies the standard deviation used when calculating the noise throughout the system. "
          + "Additionally a limit must be specified which is used to truncate the normal distributed value generated."

let executableName = "OpenDiffix.CLI"

let parser = ArgumentParser.Create<CliArguments>(programName = executableName)

let failWithUsageInfo errorMsg = failwith $"ERROR: %s{errorMsg}\n\nPlease run '%s{executableName} -h' for help."

let toThreshold =
  function
  | Some (lower, upper) -> { Lower = lower; Upper = upper }
  | _ -> Threshold.Default

let toNoise =
  function
  | Some (stdDev, cutoffLimit) -> { StandardDev = stdDev; Cutoff = cutoffLimit }
  | _ -> NoiseParam.Default

let private toTableSettings (aidColumns: string list) =
  aidColumns
  |> List.map (fun aidColumn ->
<<<<<<< HEAD
    match aidColumn.Split '.' with
    | [| tableName; columnName |] -> (tableName, columnName)
    | _ -> failwith "Invalid request: AID doesn't have the format `table_name.column_name`"
  )
=======
       match aidColumn.Split '.' with
       | [| tableName; columnName |] -> (tableName, columnName)
       | _ -> failWithUsageInfo "Invalid request: AID doesn't have the format `table_name.column_name`")
>>>>>>> 180d4b81
  |> List.groupBy (fst)
  |> List.map (fun (tableName, fullAidColumnList) -> (tableName, { AidColumns = fullAidColumnList |> List.map (snd) }))
  |> Map.ofList

let constructAnonParameters (parsedArgs: ParseResults<CliArguments>): AnonymizationParams =
  {
    TableSettings = parsedArgs.GetResult Aid_Columns |> toTableSettings
    Seed = parsedArgs.GetResult(Seed, defaultValue = 1)
    LowCountThreshold = parsedArgs.TryGetResult Threshold_Low_Count |> toThreshold
    OutlierCount = parsedArgs.TryGetResult Threshold_Outlier_Count |> toThreshold
    TopCount = parsedArgs.TryGetResult Threshold_Top_Count |> toThreshold
    Noise = parsedArgs.TryGetResult Noise |> toNoise
  }

let getQuery (parsedArgs: ParseResults<CliArguments>) =
  match parsedArgs.TryGetResult Query, parsedArgs.TryGetResult Query_Path, parsedArgs.Contains Query_Stdin with
  | Some query, None, false -> query
  | None, Some path, false ->
      if File.Exists(path) then File.ReadAllText(path) else failWithUsageInfo $"Could not find a query at %s{path}"
  | None, None, true -> System.Console.In.ReadLine()
  | _, _, _ -> failWithUsageInfo "Please specify one (and only one) of the query input methods."

let getDbPath (parsedArgs: ParseResults<CliArguments>) =
  match parsedArgs.TryGetResult CliArguments.Database with
  | Some dbPath -> if File.Exists(dbPath) then dbPath else failWithUsageInfo $"Could not find a database at %s{dbPath}"
  | None -> failWithUsageInfo $"Please specify the database path!"

let dryRun queryRequest =
  let encodedRequest = JsonEncoders.encodeRequestParams queryRequest
  Thoth.Json.Net.Encode.toString 2 encodedRequest, 0

<<<<<<< HEAD
Database: %s{dbPath}
Query:
%s{query}

Anonymization parameters:
------------------------
Low count threshold: %s{formatThreshold anonParams.LowCountThreshold}
Noise: %s{formatNoise anonParams.Noise}

Count specific:
Outlier count threshold: %s{formatThreshold anonParams.OutlierCount}
Top count threshold: %s{formatThreshold anonParams.TopCount}
  ",
  0

let anonymize query dbPath anonParams =
  let connection = dbPath |> SQLite.dbConnection |> Utils.unwrap

  connection.Open()
  let queryResult = QueryEngine.run connection query anonParams |> Async.RunSynchronously
  connection.Close()
=======
let anonymize request =
  let queryResult = QueryEngine.runQuery request |> Async.RunSynchronously
>>>>>>> 180d4b81

  match queryResult with
  | Ok result ->
      let resultSet =
        result.Rows
        |> List.map (fun row -> row |> Array.map Value.ToString |> Array.reduce (sprintf "%s;%s"))
        |> List.reduce (sprintf "%s\n%s")

      resultSet, 0
  | Error err -> $"ERROR: %s{err}", 1

[<EntryPoint>]
let main argv =
  try
    let parsedArguments =
      parser.ParseCommandLine(inputs = argv, raiseOnUsage = true, ignoreMissing = false, ignoreUnrecognized = false)

    if parsedArguments.Contains(Version) then
      (printfn "%s" AssemblyInfo.versionJson)
      0
    else
      let request =
        {
          Query = getQuery parsedArguments
          DatabasePath = getDbPath parsedArguments
          AnonymizationParams = constructAnonParameters parsedArguments
        }

      (if parsedArguments.Contains Dry_Run then dryRun request else anonymize request)
      |> fun (output, exitCode) ->
           printfn "%s" output
           exitCode

  with e ->
    printfn "%s" e.Message
    1<|MERGE_RESOLUTION|>--- conflicted
+++ resolved
@@ -66,16 +66,10 @@
 let private toTableSettings (aidColumns: string list) =
   aidColumns
   |> List.map (fun aidColumn ->
-<<<<<<< HEAD
     match aidColumn.Split '.' with
     | [| tableName; columnName |] -> (tableName, columnName)
-    | _ -> failwith "Invalid request: AID doesn't have the format `table_name.column_name`"
+    | _ -> failWithUsageInfo "Invalid request: AID doesn't have the format `table_name.column_name`"
   )
-=======
-       match aidColumn.Split '.' with
-       | [| tableName; columnName |] -> (tableName, columnName)
-       | _ -> failWithUsageInfo "Invalid request: AID doesn't have the format `table_name.column_name`")
->>>>>>> 180d4b81
   |> List.groupBy (fst)
   |> List.map (fun (tableName, fullAidColumnList) -> (tableName, { AidColumns = fullAidColumnList |> List.map (snd) }))
   |> Map.ofList
@@ -103,25 +97,9 @@
   | Some dbPath -> if File.Exists(dbPath) then dbPath else failWithUsageInfo $"Could not find a database at %s{dbPath}"
   | None -> failWithUsageInfo $"Please specify the database path!"
 
-let dryRun queryRequest =
-  let encodedRequest = JsonEncoders.encodeRequestParams queryRequest
+let dryRun query dbPath anonParams =
+  let encodedRequest = JsonEncoders.encodeRequestParams query dbPath anonParams
   Thoth.Json.Net.Encode.toString 2 encodedRequest, 0
-
-<<<<<<< HEAD
-Database: %s{dbPath}
-Query:
-%s{query}
-
-Anonymization parameters:
-------------------------
-Low count threshold: %s{formatThreshold anonParams.LowCountThreshold}
-Noise: %s{formatNoise anonParams.Noise}
-
-Count specific:
-Outlier count threshold: %s{formatThreshold anonParams.OutlierCount}
-Top count threshold: %s{formatThreshold anonParams.TopCount}
-  ",
-  0
 
 let anonymize query dbPath anonParams =
   let connection = dbPath |> SQLite.dbConnection |> Utils.unwrap
@@ -129,10 +107,6 @@
   connection.Open()
   let queryResult = QueryEngine.run connection query anonParams |> Async.RunSynchronously
   connection.Close()
-=======
-let anonymize request =
-  let queryResult = QueryEngine.runQuery request |> Async.RunSynchronously
->>>>>>> 180d4b81
 
   match queryResult with
   | Ok result ->
@@ -154,14 +128,13 @@
       (printfn "%s" AssemblyInfo.versionJson)
       0
     else
-      let request =
-        {
-          Query = getQuery parsedArguments
-          DatabasePath = getDbPath parsedArguments
-          AnonymizationParams = constructAnonParameters parsedArguments
-        }
+      let query = getQuery parsedArguments
+      let dbPath = getDbPath parsedArguments
+      let anonParams = constructAnonParameters parsedArguments
 
-      (if parsedArguments.Contains Dry_Run then dryRun request else anonymize request)
+      let processor = if parsedArguments.Contains Dry_Run then dryRun else anonymize
+
+      (processor query dbPath anonParams)
       |> fun (output, exitCode) ->
            printfn "%s" output
            exitCode
